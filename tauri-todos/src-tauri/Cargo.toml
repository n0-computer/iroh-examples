[package]
name = "app"
version = "0.1.0"
description = "Todos with Iroh"
license = "MIT OR Apache-2.0"
authors = ["dignifiedquire <me@dignifiedquire.com>", "n0 team"]
repository = "https://github.com/n0-computer/iroh-example-todos"
default-run = "app"
edition = "2021"
rust-version = "1.65"

[build-dependencies]
tauri-build = { version = "1.0.4", features = [] }

[dependencies]
anyhow = "1"
serde_json = "1.0"
serde = { version = "1.0", features = ["derive"] }
tauri = { version = "1.6.1", features = ["api-all"] }
tokio = { version = "1" }
<<<<<<< HEAD
iroh = { git = "https://github.com/n0-computer/iroh", branch = "main" }
=======
iroh = "0.20.0"
>>>>>>> 8568e6c5
bytes = "1"
num_cpus = { version = "1.15.0" }
tokio-util = { version = "0.7" }
futures-lite = "2.3.0"

[features]
# by default Tauri runs in production mode
# when `tauri dev` runs it is executed with `cargo run --no-default-features` if `devPath` is an URL
default = [ "custom-protocol" ]
# this feature is used used for production builds where `devPath` points to the filesystem
# DO NOT remove this
custom-protocol = [ "tauri/custom-protocol" ]<|MERGE_RESOLUTION|>--- conflicted
+++ resolved
@@ -18,11 +18,7 @@
 serde = { version = "1.0", features = ["derive"] }
 tauri = { version = "1.6.1", features = ["api-all"] }
 tokio = { version = "1" }
-<<<<<<< HEAD
-iroh = { git = "https://github.com/n0-computer/iroh", branch = "main" }
-=======
 iroh = "0.20.0"
->>>>>>> 8568e6c5
 bytes = "1"
 num_cpus = { version = "1.15.0" }
 tokio-util = { version = "0.7" }
