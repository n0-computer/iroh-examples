--- conflicted
+++ resolved
@@ -15,11 +15,7 @@
 http-body-util = "0.1.0"
 hyper = { version = "1.0.1", features = ["full"] }
 hyper-util = { version = "0.1.1", features = ["full"] }
-<<<<<<< HEAD
-iroh = { git = "https://github.com/n0-computer/iroh", branch = "main" }
-=======
 iroh = "0.20"
->>>>>>> 8568e6c5
 iroh-quinn = "0.10.5"
 tokio = { version = "1.34.0", features = ["full"] }
 tracing = "0.1.40"
