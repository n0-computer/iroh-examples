[package]
name = "iroh-gateway"
version = "0.1.0"
edition = "2021"

[dependencies]
axum = "0.7.3"
tokio = { version = "1", features = ["full"] }
headers = { version = "0.4" }
hyper = "1"
bytes = "1.1"
<<<<<<< HEAD
iroh = { git = "https://github.com/n0-computer/iroh", branch = "main" }
=======
iroh = "0.20.0"
>>>>>>> 8568e6c5
range-collections = "0.4.5"
anyhow = "1.0.75"
flume = "0.11.0"
tracing = "0.1.40"
tower-http = { version = "0.5.0", features = ["cors"] }
clap = { version = "4.4.7", features = ["derive"] }
mime_classifier = "0.0.1"
derive_more = { version = "1.0.0-beta.1", features = ["debug"] }
mime = "0.3.17"
iroh-quinn = "0.10.5"
url = "2.4.1"
futures = "0.3.29"
lru = "0.12.1"
tracing-subscriber = "0.3.18"
indicatif = "0.17.7"
rustls = "0.21"
tokio-rustls-acme = { version = "0.2.0", features = ["axum"] }
hyper-util = "0.1.3"
rustls-pemfile = "1.0.2"
tower-service = "0.3.2"
mime_guess = "2.0.4"<|MERGE_RESOLUTION|>--- conflicted
+++ resolved
@@ -9,11 +9,7 @@
 headers = { version = "0.4" }
 hyper = "1"
 bytes = "1.1"
-<<<<<<< HEAD
-iroh = { git = "https://github.com/n0-computer/iroh", branch = "main" }
-=======
 iroh = "0.20.0"
->>>>>>> 8568e6c5
 range-collections = "0.4.5"
 anyhow = "1.0.75"
 flume = "0.11.0"
