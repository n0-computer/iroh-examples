--- conflicted
+++ resolved
@@ -7,11 +7,7 @@
 anyhow = "1.0.80"
 automerge = "0.5.7"
 clap = { version = "4.5.1", features = ["derive"] }
-<<<<<<< HEAD
-iroh = { git = "https://github.com/n0-computer/iroh", branch = "main" }
-=======
 iroh = "0.20.0"
->>>>>>> 8568e6c5
 postcard = "1.0.8"
 serde = { version = "1.0.197", features = ["derive"] }
 tokio = { version = "1.36.0", features = ["full"] }
