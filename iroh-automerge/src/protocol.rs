use std::sync::Arc;

use anyhow::Result;
use automerge::{
    Automerge,
    sync::{self, SyncDoc},
};
use iroh::{
    endpoint::{Connection, RecvStream, SendStream},
    protocol::{AcceptError, ProtocolHandler},
};
<<<<<<< HEAD
use tokio::sync::{mpsc, Mutex};
=======
use serde::{Deserialize, Serialize};
use tokio::sync::{Mutex, mpsc};
>>>>>>> fca278cf

#[derive(Debug, Clone)]
pub struct IrohAutomergeProtocol {
    inner: Arc<Mutex<Automerge>>,
    sync_finished: mpsc::Sender<Automerge>,
}

impl IrohAutomergeProtocol {
    pub const ALPN: &'static [u8] = b"iroh/automerge/2";

    pub fn new(doc: Automerge, sync_finished: mpsc::Sender<Automerge>) -> Arc<Self> {
        Arc::new(Self {
            inner: Arc::new(Mutex::new(doc)),
            sync_finished,
        })
    }

    pub async fn fork_doc(&self) -> Automerge {
        let automerge = self.inner.lock().await;
        automerge.fork()
    }

    pub async fn merge_doc(&self, doc: &mut Automerge) -> Result<()> {
        let mut automerge = self.inner.lock().await;
        automerge.merge(doc)?;
        Ok(())
    }

    async fn send_msg(msg: Option<automerge::sync::Message>, send: &mut SendStream) -> Result<()> {
        if let Some(msg) = msg {
            let encoded = msg.encode();
            // prefix with the length
            send.write_all(&(encoded.len() as u64).to_le_bytes())
                .await?;
            // write the message itself
            send.write_all(&encoded).await?;
        } else {
            // write length == 0 to indicate no message
            // (actual message lengths will always be > 0)
            send.write_all(&0u64.to_le_bytes()).await?;
        }
        Ok(())
    }

    async fn recv_msg(recv: &mut RecvStream) -> Result<Option<automerge::sync::Message>> {
        // read the length prefix
        let mut incoming_len = [0u8; 8];
        recv.read_exact(&mut incoming_len).await?;
        let len = u64::from_le_bytes(incoming_len);

        if len == 0 {
            // zero length indicates no meaningful message this round
            return Ok(None);
        }

        // read the message itself
        let mut buffer = vec![0u8; len as usize];
        recv.read_exact(&mut buffer).await?;
        let msg = automerge::sync::Message::decode(&buffer)?;

        Ok(Some(msg))
    }

    pub async fn initiate_sync(self: Arc<Self>, conn: Connection) -> Result<()> {
        let (mut send, mut recv) = conn.open_bi().await?;

        let mut doc = self.fork_doc().await;
        let mut sync_state = sync::State::new();

        loop {
            let our_msg = doc.generate_sync_message(&mut sync_state);
            let is_local_done = our_msg.is_none();
            Self::send_msg(our_msg, &mut send).await?;

            let their_msg = Self::recv_msg(&mut recv).await?;
            let is_remote_done = their_msg.is_none();

            if let Some(sync_msg) = their_msg {
                doc.receive_sync_message(&mut sync_state, sync_msg)?;
                self.merge_doc(&mut doc).await?;
            }

            if is_remote_done && is_local_done {
                // both sides are done
                break;
            }
        }

        // we're the last to receive data, so we close
        conn.close(0u32.into(), b"thanks, bye!");

        Ok(())
    }

    pub async fn respond_sync(&self, conn: Connection) -> Result<()> {
        let (mut send, mut recv) = conn.accept_bi().await?;

        let mut doc = self.fork_doc().await;
        let mut sync_state = sync::State::new();

        loop {
            let their_msg = Self::recv_msg(&mut recv).await?;
            let is_remote_done = their_msg.is_none();

            // process incoming message
            if let Some(sync_msg) = their_msg {
                doc.receive_sync_message(&mut sync_state, sync_msg)?;
                self.merge_doc(&mut doc).await?;
            }

            let our_msg = doc.generate_sync_message(&mut sync_state);
            let is_local_done = our_msg.is_none();
            Self::send_msg(our_msg, &mut send).await?;

            if is_remote_done && is_local_done {
                // both sides are done
                break;
            }
        }

        // We were the last to send, so we wait on the other side to close
        conn.closed().await;

        Ok(())
    }
}

impl ProtocolHandler for IrohAutomergeProtocol {
    async fn accept(&self, conn: Connection) -> Result<(), iroh::protocol::AcceptError> {
        self.respond_sync(conn)
            .await
            .map_err(anyhow::Error::into_boxed_dyn_error)?;

        self.sync_finished
            .send(self.fork_doc().await)
            .await
            .map_err(AcceptError::from_err)?;

        Ok(())
    }
}<|MERGE_RESOLUTION|>--- conflicted
+++ resolved
@@ -9,12 +9,7 @@
     endpoint::{Connection, RecvStream, SendStream},
     protocol::{AcceptError, ProtocolHandler},
 };
-<<<<<<< HEAD
-use tokio::sync::{mpsc, Mutex};
-=======
-use serde::{Deserialize, Serialize};
 use tokio::sync::{Mutex, mpsc};
->>>>>>> fca278cf
 
 #[derive(Debug, Clone)]
 pub struct IrohAutomergeProtocol {
